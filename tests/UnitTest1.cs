--- conflicted
+++ resolved
@@ -1,9 +1,5 @@
 using SnapCLI;
 using System.CommandLine;
-<<<<<<< HEAD
-=======
-using System.CommandLine.Builder;
->>>>>>> f22e6100
 using System.Text;
 using System.Text.RegularExpressions;
 namespace Tests
@@ -51,28 +47,18 @@
         [DataRow("test6 -?", "like:Test6 description*test6 <arg1name> [<argument2>] [options]")]
         [DataRow("test6 -?", "<arg1help>  arg1 description")]
         [DataRow("test6 -?", "<arg2help>  arg2 description [default: arg2]")]
-<<<<<<< HEAD
-        [DataRow("test6 -?", "like:* -O, --opt1alias, --opt1name *(REQUIRED)*opt1 description*")]
-        [DataRow("test6 -?", "like:*--option2 <opt2help>*opt2 description [default: 1]*")]
-=======
         [DataRow("test6 -?", "like: -O, --opt1alias, --opt1name (REQUIRED)*opt1 description")]
         [DataRow("test6 -?", "like:--option2 <opt2help>*opt2 description [default: 1]")]
->>>>>>> f22e6100
         [DataRow("test6 -?", "--globalOptionField")]
         [DataRow("test6 -?", "[default: globalOptionFieldDefaultValue]")]
         [DataRow("test6 -?", "--prop, --propAlias <propHelpName>")]
         [DataRow("test6 -?", "Prop description [default: globalOptionPropertyDefaultValue]")]
-<<<<<<< HEAD
-        [DataRow("exception", "like:*[exception()]*TEST-GENERATED EXCEPTION*")]
-        [DataRow("exception", "![exitCode:0]")]
-=======
         [DataRow("exception", "like:[exception()]\r\nSystem.ApplicationException: THIS IS TEST-GENERATED EXCEPTION!*[exitCode:1]", UseExceptionHandler.Default)]
         [DataRow("exception", "like:[exception:THIS IS TEST-GENERATED EXCEPTION!]*[exitCode:999]", UseExceptionHandler.Custom)]
         [DataRow("exception", "like:[unhandled:System.ApplicationException: THIS IS TEST-GENERATED EXCEPTION!", UseExceptionHandler.Null)]
         [DataRow("exception", "like:[throw:System.ApplicationException: THIS IS TEST-GENERATED EXCEPTION!", UseExceptionHandler.Throwing)]
         [DataRow("exception", "like:[throw:System.Exception: Rethrowing*", UseExceptionHandler.Throwing)]
         [DataRow("exception", "like:[unhandled:System.Exception: Rethrowing", UseExceptionHandler.Throwing)]
->>>>>>> f22e6100
         [DataRow("exitcode", "[exitCode:0]")]
         [DataRow("exitcode --exitCode 1", "[exitCode:1]")]
         [DataRow("exitcode --exitCode -1", "[exitCode:-1]")]
@@ -84,15 +70,7 @@
             // synchronize tests
             lock (Out)
             {
-<<<<<<< HEAD
-                Out.GetStringBuilder().Clear();
-                int exitCode = CLI.Run(SplitArgs(commandLine).ToArray());
-                Out.WriteLine($"[exitCode:{exitCode}]");
-                var output = Out.ToString().Trim(" \r\n".ToCharArray());
-                bool expectedContains = true;
-=======
                 CLI.RootCommand.HasAlias("a"); // force init on first test
->>>>>>> f22e6100
 
                 var defaultExceptionHandler = CLI.ExceptionHandler;
                 try
@@ -107,9 +85,6 @@
                         default: throw new ArgumentOutOfRangeException(nameof(useExceptionHandler));
                     }
 
-<<<<<<< HEAD
-                Assert.IsTrue(contains == expectedContains, $"Output {(expectedContains ? "does not contain" : "contains")} '{pattern}'\n\nOutput:\n{Out}\n");
-=======
                     try
                     {
                         int exitCode = CLI.Run(SplitArgs(commandLine).ToArray(), Out, Out);
@@ -136,7 +111,7 @@
                     else
                         contains = output.Contains(pattern);
 
-                    Assert.IsTrue(contains, $"Output {(expectedContains ? "does not contain" : "contains")} '{pattern}'\n\nOutput:\n{Out}\n");
+                    Assert.IsTrue(contains == expectedContains, $"Output {(expectedContains ? "does not contain" : "contains")} '{pattern}'\n\nOutput:\n{Out}\n");
                 }
                 finally
                 {
@@ -144,7 +119,6 @@
                     Out.GetStringBuilder().Clear();
                     CLI.ExceptionHandler = defaultExceptionHandler;
                 }
->>>>>>> f22e6100
             }
         }
 
@@ -172,27 +146,9 @@
         [Startup]
         public static void Startup(CliConfiguration configuration)
         {
-<<<<<<< HEAD
             Assert.IsNotNull(configuration);
             configuration.Output = Out;
             configuration.Error = Out;
-=======
-            Assert.IsNotNull(commandLineBuilder);
-
-            // must configure CommandLineBuilder
-            // use all from .UseDefaults() except .UseExceptionHandler()
-            commandLineBuilder
-                   .UseVersionOption()
-                   .UseHelp()
-                   .UseEnvironmentVariableDirective()
-                   .UseParseDirective()
-                   .UseSuggestDirective()
-                   .RegisterWithDotnetSuggest()
-                   .UseTypoCorrections()
-                   .UseParseErrorReporting()
-                   //.UseExceptionHandler()
-                   .CancelOnProcessTermination();
->>>>>>> f22e6100
         }
 
         [Startup]
